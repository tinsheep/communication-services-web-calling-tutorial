{
  "name": "ACSCallingSample",
  "version": "0.3.0",
  "private": true,
  "dependencies": {
<<<<<<< HEAD
    "@fluentui/react": "^7.153.4",
    "react": "^16.13.0",
    "react-dom": "^16.13.0",
    "@azure/communication-common": "1.0.0-beta.1",
    "@azure/communication-administration": "1.0.0-beta.1",
    "@azure/communication-calling": "1.0.0-beta.3",
    "@azure/logger": "1.0.0"
=======
    "@azure/communication-administration": "1.0.0-beta.4",
    "@azure/communication-calling": "1.0.0-beta.4",
    "@fluentui/react": "^7.158.1",
    "react": "^16.14.0",
    "react-dom": "^16.14.0"
>>>>>>> 57c49b54
  },
  "scripts": {
    "start": "webpack-dev-server --port 5000 --mode development",
    "build": "webpack --mode development"
  },
  "devDependencies": {
    "@babel/core": "^7.8.7",
    "@babel/plugin-proposal-class-properties": "^7.8.3",
    "@babel/plugin-transform-runtime": "^7.8.3",
    "@babel/preset-env": "^7.8.7",
    "@babel/preset-react": "^7.8.3",
    "@babel/runtime": "^7.8.7",
    "babel-loader": "^8.0.6",
    "css-loader": "^3.4.2",
    "html-loader": "^0.5.5",
    "html-webpack-plugin": "^3.2.0",
    "style-loader": "^1.1.3",
    "webpack": "^4.42.0",
    "webpack-cli": "^3.3.11",
    "webpack-dev-server": "^3.10.3"
  }
}<|MERGE_RESOLUTION|>--- conflicted
+++ resolved
@@ -3,21 +3,11 @@
   "version": "0.3.0",
   "private": true,
   "dependencies": {
-<<<<<<< HEAD
-    "@fluentui/react": "^7.153.4",
-    "react": "^16.13.0",
-    "react-dom": "^16.13.0",
-    "@azure/communication-common": "1.0.0-beta.1",
-    "@azure/communication-administration": "1.0.0-beta.1",
-    "@azure/communication-calling": "1.0.0-beta.3",
-    "@azure/logger": "1.0.0"
-=======
     "@azure/communication-administration": "1.0.0-beta.4",
     "@azure/communication-calling": "1.0.0-beta.4",
     "@fluentui/react": "^7.158.1",
     "react": "^16.14.0",
     "react-dom": "^16.14.0"
->>>>>>> 57c49b54
   },
   "scripts": {
     "start": "webpack-dev-server --port 5000 --mode development",
